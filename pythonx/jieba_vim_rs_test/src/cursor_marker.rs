--- conflicted
+++ resolved
@@ -1,4 +1,3 @@
-<<<<<<< HEAD
 // Copyright 2024 Kaiwen Wu. All Rights Reserved.
 //
 // Licensed under the Apache License, Version 2.0 (the "License"); you may not
@@ -13,9 +12,7 @@
 // License for the specific language governing permissions and limitations
 // under the License.
 
-=======
 use serde::{Deserialize, Serialize};
->>>>>>> b9abc872
 use std::fmt;
 
 /// `{` represents the cursor before a motion. `}` represents the cursor after
