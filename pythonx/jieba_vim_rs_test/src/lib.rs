<<<<<<< HEAD
// Copyright 2024 Kaiwen Wu. All Rights Reserved.
//
// Licensed under the Apache License, Version 2.0 (the "License"); you may not
// use this file except in compliance with the License. You may obtain a copy
// of the License at
//
//     http://www.apache.org/licenses/LICENSE-2.0
//
// Unless required by applicable law or agreed to in writing, software
// distributed under the License is distributed on an "AS IS" BASIS, WITHOUT
// WARRANTIES OR CONDITIONS OF ANY KIND, either express or implied. See the
// License for the specific language governing permissions and limitations
// under the License.

pub mod cursor_marker;
=======
pub mod assert_elapsed;
pub mod cursor_marker;
pub mod verified_case;
>>>>>>> b9abc872
<|MERGE_RESOLUTION|>--- conflicted
+++ resolved
@@ -1,4 +1,3 @@
-<<<<<<< HEAD
 // Copyright 2024 Kaiwen Wu. All Rights Reserved.
 //
 // Licensed under the Apache License, Version 2.0 (the "License"); you may not
@@ -13,9 +12,6 @@
 // License for the specific language governing permissions and limitations
 // under the License.
 
-pub mod cursor_marker;
-=======
 pub mod assert_elapsed;
 pub mod cursor_marker;
-pub mod verified_case;
->>>>>>> b9abc872
+pub mod verified_case;