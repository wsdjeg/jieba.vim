<<<<<<< HEAD
// Copyright 2024 Kaiwen Wu. All Rights Reserved.
//
// Licensed under the Apache License, Version 2.0 (the "License"); you may not
// use this file except in compliance with the License. You may obtain a copy
// of the License at
//
//     http://www.apache.org/licenses/LICENSE-2.0
//
// Unless required by applicable law or agreed to in writing, software
// distributed under the License is distributed on an "AS IS" BASIS, WITHOUT
// WARRANTIES OR CONDITIONS OF ANY KIND, either express or implied. See the
// License for the specific language governing permissions and limitations
// under the License.

use super::cases::VerifiableCase;
use serde::de::DeserializeOwned;
use serde::Serialize;
=======
>>>>>>> b48f3a78
use std::collections::HashMap;
use std::env;
use std::fs::{self, File};
use std::io::Write;
use std::path::{Path, PathBuf};
use std::process::{Command, Stdio};

use serde::de::DeserializeOwned;
use serde::Serialize;

use super::cases::VerifiableCase;

fn write_group_vader<I: IntoIterator<Item = P>, P: AsRef<Path>>(
    path: &Path,
    sub_vader_paths: I,
) {
    let mut f = File::create(path).unwrap();
    for path in sub_vader_paths {
        writeln!(f, "Include: {}", path.as_ref().to_str().unwrap()).unwrap();
    }
}

/// Verify all cases in the given group. Return `Err(log)` if verification
/// fails.
pub fn verify_cases<C>(
    group_name: &str,
    cases: &HashMap<String, Vec<C>>,
) -> Result<(), String>
where
    C: VerifiableCase + PartialEq + Serialize + DeserializeOwned,
{
    let basedir: PathBuf = [
        env::var("CARGO_MANIFEST_DIR").unwrap(),
        ".verified_cases".into(),
    ]
    .iter()
    .collect();
    fs::create_dir(&basedir).ok();

    // Create the group directory if not exists.
    fs::create_dir(basedir.join(group_name)).ok();

    // Try loading verification results, and record the indices of the verified
    // cases.
    let mut verified_indices: HashMap<String, Vec<usize>> = HashMap::new();
    for (case_name, sub_cases) in cases.iter() {
        // Whether each case has been verified.
        let ind = verified_indices.entry(case_name.to_string()).or_default();
        for (i, case) in sub_cases.iter().enumerate() {
            let verified_case_path = basedir.join(format!(
                "{}/{}-{}-verified.json",
                group_name,
                case_name,
                i + 1,
            ));
            if let Ok(s) = fs::read_to_string(verified_case_path) {
                let verified_case: C = serde_json::from_str(&s).unwrap();
                if case == &verified_case {
                    ind.push(i);
                }
            }
        }
    }

    // Create a minimal vimrc if not already exists.
    let vimrc_path = basedir.join("vimrc");
    if let Ok(mut file) = File::create_new(vimrc_path) {
        write!(file, "set rtp+=~/.vim/bundle/vader.vim\n").unwrap();
    }

    // Create the vim vader files for cases that are not verified.
    let mut case_paths = Vec::new();
    for (case_name, sub_cases) in cases.iter() {
        let ind = verified_indices.get(case_name).unwrap();
        for (i, case) in sub_cases
            .iter()
            .enumerate()
            .filter(|(i, _)| !ind.contains(i))
        {
            let case_path = basedir.join(format!(
                "{}/{}-{}.vader",
                group_name,
                case_name,
                i + 1
            ));
            case.to_vader(&case_path);
            case_paths.push(case_path);
        }
    }
    // Create the group vader file.
    let group_path = basedir.join(format!("{}.vader", group_name));
    write_group_vader(
        &group_path,
        case_paths
            .iter()
            .map(|dir| dir.strip_prefix(&basedir).unwrap()),
    );

    // Run the tests.
    let proc = Command::new("vim")
        .args(&[
            "-N",
            "-u",
            "vimrc",
            "-c",
            &format!("silent Vader! {}", group_path.to_str().unwrap()),
        ])
        .stdin(Stdio::piped())
        .stdout(Stdio::null())
        .stderr(Stdio::piped())
        .current_dir(&basedir)
        .spawn()
        .unwrap();
    let proc_out = proc.wait_with_output().unwrap();
    if proc_out.status.success() {
        // Write cache to disk to indicate verification success.
        for (case_name, sub_cases) in cases.iter() {
            let ind = verified_indices.get(case_name).unwrap();
            for (i, case) in sub_cases
                .iter()
                .enumerate()
                .filter(|(i, _)| !ind.contains(i))
            {
                let verified_case_path = basedir.join(format!(
                    "{}/{}-{}-verified.json",
                    group_name,
                    case_name,
                    i + 1,
                ));
                let s = serde_json::to_string(case).unwrap();
                let mut file = File::create(verified_case_path).unwrap();
                write!(file, "{}", s).unwrap();
            }
        }
        Ok(())
    } else {
        // Otherwise, return the stderr of the process.
        let stderr = String::from_utf8_lossy(&proc_out.stderr);
        Err(stderr.into())
    }
}<|MERGE_RESOLUTION|>--- conflicted
+++ resolved
@@ -1,4 +1,3 @@
-<<<<<<< HEAD
 // Copyright 2024 Kaiwen Wu. All Rights Reserved.
 //
 // Licensed under the Apache License, Version 2.0 (the "License"); you may not
@@ -13,11 +12,6 @@
 // License for the specific language governing permissions and limitations
 // under the License.
 
-use super::cases::VerifiableCase;
-use serde::de::DeserializeOwned;
-use serde::Serialize;
-=======
->>>>>>> b48f3a78
 use std::collections::HashMap;
 use std::env;
 use std::fs::{self, File};
